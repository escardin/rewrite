--- conflicted
+++ resolved
@@ -175,17 +175,14 @@
                     .getParent();
             if(folderContainingPom != null) {
                 RawMaven maybeLocalPom = projectPoms.get(folderContainingPom.resolve(Paths.get(relativePath, "pom.xml"))
-<<<<<<< HEAD
                         .normalize());
-                if(maybeLocalPom != null) {
-=======
-                        .normalize()
-                        .toString());
+                // Even poms published to remote repositories still contain relative paths to their parent poms
+                // So double check that the GAV coordinates match so that we don't get a relative path from a remote
+                // pom like ".." or "../.." which coincidentally _happens_ to have led to an unrelated pom on the local filesystem
                 if(maybeLocalPom != null
                         && groupId.equals(maybeLocalPom.getPom().getGroupId())
                         && artifactId.equals(maybeLocalPom.getPom().getArtifactId())
                         && version.equals(maybeLocalPom.getPom().getVersion()) ) {
->>>>>>> 0e245bf1
                     return maybeLocalPom;
                 }
             }
